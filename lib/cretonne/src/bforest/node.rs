//! B+-tree nodes.

use super::{slice_insert, slice_shift, Forest, Node, SetValue, INNER_SIZE};
use std::borrow::{Borrow, BorrowMut};
use std::fmt;

/// B+-tree node.
///
/// A B+-tree has different node types for inner nodes and leaf nodes. Inner nodes contain M node
/// references and M-1 keys while leaf nodes contain N keys and values. Values for M and N are
/// chosen such that a node is exactly 64 bytes (a cache line) when keys and values are 32 bits
/// each.
///
/// An inner node contains at least M/2 node references unless it is the right-most node at its
/// level. A leaf node contains at least N/2 keys unless it is the right-most leaf.
pub(super) enum NodeData<F: Forest> {
    Inner {
        /// The number of keys in this node.
        /// The number of node references is always one more.
        size: u8,

        /// Keys discriminating sub-trees.
        ///
        /// The key in `keys[i]` is greater than all keys in `tree[i]` and less than or equal to
        /// all keys in `tree[i+1]`.
        keys: [F::Key; INNER_SIZE - 1],

        /// Sub-trees.
        tree: [Node; INNER_SIZE],
    },
    Leaf {
        /// Number of key-value pairs in this node.
        size: u8,

        // Key array.
        keys: F::LeafKeys,

        // Value array.
        vals: F::LeafValues,
    },
    /// An unused node on the free list.
    Free { next: Option<Node> },
}

// Implement `Clone` and `Copy` manually, because deriving them would also require `Forest` to
// implement `Clone`.
impl<F: Forest> Copy for NodeData<F> {}
impl<F: Forest> Clone for NodeData<F> {
    fn clone(&self) -> Self {
        *self
    }
}

impl<F: Forest> NodeData<F> {
    /// Is this a free/unused node?
    pub fn is_free(&self) -> bool {
        match *self {
            NodeData::Free { .. } => true,
            _ => false,
        }
    }

    /// Get the number of entries in this node.
    ///
    /// This is the number of outgoing edges in an inner node, or the number of key-value pairs in
    /// a leaf node.
    pub fn entries(&self) -> usize {
        match *self {
            NodeData::Inner { size, .. } => usize::from(size) + 1,
            NodeData::Leaf { size, .. } => usize::from(size),
            NodeData::Free { .. } => panic!("freed node"),
        }
    }

    /// Create an inner node with a single key and two sub-trees.
    pub fn inner(left: Node, key: F::Key, right: Node) -> NodeData<F> {
        // Splat the key and right node to the whole array.
        // Saves us from inventing a default/reserved value.
        let mut tree = [right; INNER_SIZE];
        tree[0] = left;
        NodeData::Inner {
            size: 1,
            keys: [key; INNER_SIZE - 1],
            tree,
        }
    }

    /// Create a leaf node with a single key-value pair.
    pub fn leaf(key: F::Key, value: F::Value) -> NodeData<F> {
        NodeData::Leaf {
            size: 1,
            keys: F::splat_key(key),
            vals: F::splat_value(value),
        }
    }

    /// Unwrap an inner node into two slices (keys, trees).
    pub fn unwrap_inner(&self) -> (&[F::Key], &[Node]) {
        match *self {
            NodeData::Inner {
                size,
                ref keys,
                ref tree,
            } => {
                let size = usize::from(size);
                // TODO: We could probably use `get_unchecked()` here since `size` is always in
                // range.
                (&keys[0..size], &tree[0..size + 1])
            }
            _ => panic!("Expected inner node"),
        }
    }

    /// Unwrap a leaf node into two slices (keys, values) of the same length.
    pub fn unwrap_leaf(&self) -> (&[F::Key], &[F::Value]) {
        match *self {
            NodeData::Leaf {
                size,
                ref keys,
                ref vals,
            } => {
                let size = usize::from(size);
                let keys = keys.borrow();
                let vals = vals.borrow();
                // TODO: We could probably use `get_unchecked()` here since `size` is always in
                // range.
                (&keys[0..size], &vals[0..size])
            }
            _ => panic!("Expected leaf node"),
        }
    }

    /// Unwrap a mutable leaf node into two slices (keys, values) of the same length.
    pub fn unwrap_leaf_mut(&mut self) -> (&mut [F::Key], &mut [F::Value]) {
        match *self {
            NodeData::Leaf {
                size,
                ref mut keys,
                ref mut vals,
            } => {
                let size = usize::from(size);
                let keys = keys.borrow_mut();
                let vals = vals.borrow_mut();
                // TODO: We could probably use `get_unchecked_mut()` here since `size` is always in
                // range.
                (&mut keys[0..size], &mut vals[0..size])
            }
            _ => panic!("Expected leaf node"),
        }
    }

    /// Get the critical key for a leaf node.
    /// This is simply the first key.
    pub fn leaf_crit_key(&self) -> F::Key {
        match *self {
            NodeData::Leaf { size, ref keys, .. } => {
                debug_assert!(size > 0, "Empty leaf node");
                keys.borrow()[0]
            }
            _ => panic!("Expected leaf node"),
        }
    }

    /// Try to insert `(key, node)` at key-position `index` in an inner node.
    /// This means that `key` is inserted at `keys[i]` and `node` is inserted at `tree[i + 1]`.
    /// If the node is full, this leaves the node unchanged and returns false.
    pub fn try_inner_insert(&mut self, index: usize, key: F::Key, node: Node) -> bool {
        match *self {
            NodeData::Inner {
                ref mut size,
                ref mut keys,
                ref mut tree,
            } => {
                let sz = usize::from(*size);
                debug_assert!(sz <= keys.len());
                debug_assert!(index <= sz, "Can't insert at {} with {} keys", index, sz);

                if let Some(ks) = keys.get_mut(0..sz + 1) {
                    *size = (sz + 1) as u8;
                    slice_insert(ks, index, key);
                    slice_insert(&mut tree[1..sz + 2], index, node);
                    true
                } else {
                    false
                }
            }
            _ => panic!("Expected inner node"),
        }
    }

    /// Try to insert `key, value` at `index` in a leaf node, but fail and return false if the node
    /// is full.
    pub fn try_leaf_insert(&mut self, index: usize, key: F::Key, value: F::Value) -> bool {
        match *self {
            NodeData::Leaf {
                ref mut size,
                ref mut keys,
                ref mut vals,
            } => {
                let sz = usize::from(*size);
                let keys = keys.borrow_mut();
                let vals = vals.borrow_mut();
                debug_assert!(sz <= keys.len());
                debug_assert!(index <= sz);

                if let Some(ks) = keys.get_mut(0..sz + 1) {
                    *size = (sz + 1) as u8;
                    slice_insert(ks, index, key);
                    slice_insert(&mut vals[0..sz + 1], index, value);
                    true
                } else {
                    false
                }
            }
            _ => panic!("Expected leaf node"),
        }
    }

    /// Split off the second half of this node.
    /// It is assumed that this a completely full inner or leaf node.
    ///
    /// The `insert_index` parameter is the position where an insertion was tried and failed. The
    /// node will be split in half with a bias towards an even split after the insertion is retried.
    pub fn split(&mut self, insert_index: usize) -> SplitOff<F> {
        match *self {
            NodeData::Inner {
                ref mut size,
                ref keys,
                ref tree,
            } => {
                debug_assert_eq!(usize::from(*size), keys.len(), "Node not full");

                // Number of tree entries in the lhs node.
                let l_ents = split_pos(tree.len(), insert_index + 1);
                let r_ents = tree.len() - l_ents;

                // With INNER_SIZE=8, we get l_ents=4 and:
                //
                // self: [ n0 k0 n1 k1 n2 k2 n3 k3 n4 k4 n5 k5 n6 k6 n7 ]
                // lhs:  [ n0 k0 n1 k1 n2 k2 n3 ]
                // crit_key = k3 (not present in either node)
                // rhs:  [ n4 k4 n5 k5 n6 k6 n7 ]

                // 1. Truncate the LHS.
                *size = (l_ents - 1) as u8;

                // 2. Copy second half to `rhs_data`.
                let mut r_keys = *keys;
                r_keys[0..r_ents - 1].copy_from_slice(&keys[l_ents..]);

                let mut r_tree = *tree;
                r_tree[0..r_ents].copy_from_slice(&tree[l_ents..]);

                SplitOff {
                    lhs_entries: l_ents,
                    rhs_entries: r_ents,
                    crit_key: keys[l_ents - 1],
                    rhs_data: NodeData::Inner {
                        size: (r_ents - 1) as u8,
                        keys: r_keys,
                        tree: r_tree,
                    },
                }
            }
            NodeData::Leaf {
                ref mut size,
                ref keys,
                ref vals,
            } => {
                let o_keys = keys.borrow();
                let o_vals = vals.borrow();
                debug_assert_eq!(usize::from(*size), o_keys.len(), "Node not full");

                let l_size = split_pos(o_keys.len(), insert_index);
                let r_size = o_keys.len() - l_size;

                // 1. Truncate the LHS node at `l_size`.
                *size = l_size as u8;

                // 2. Copy second half to `rhs_data`.
                let mut r_keys = *keys;
                r_keys.borrow_mut()[0..r_size].copy_from_slice(&o_keys[l_size..]);

                let mut r_vals = *vals;
                r_vals.borrow_mut()[0..r_size].copy_from_slice(&o_vals[l_size..]);

                SplitOff {
                    lhs_entries: l_size,
                    rhs_entries: r_size,
                    crit_key: o_keys[l_size],
                    rhs_data: NodeData::Leaf {
                        size: r_size as u8,
                        keys: r_keys,
                        vals: r_vals,
                    },
                }
            }
            _ => panic!("Expected leaf node"),
        }
    }

    /// Remove the sub-tree at `index` from this inner node.
    ///
    /// Note that `index` refers to a sub-tree entry and not a key entry as it does for
    /// `try_inner_insert()`. It is possible to remove the first sub-tree (which can't be inserted
    /// by `try_inner_insert()`).
    ///
    /// Return an indication of the node's health (i.e. below half capacity).
    pub fn inner_remove(&mut self, index: usize) -> Removed {
        match *self {
            NodeData::Inner {
                ref mut size,
                ref mut keys,
                ref mut tree,
            } => {
                let ents = usize::from(*size) + 1;
                debug_assert!(ents <= tree.len());
                debug_assert!(index < ents);
                // Leave an invalid 0xff size when node becomes empty.
                *size = ents.wrapping_sub(2) as u8;
                if ents > 1 {
                    slice_shift(&mut keys[index.saturating_sub(1)..ents - 1], 1);
                }
                slice_shift(&mut tree[index..ents], 1);
                Removed::new(index, ents - 1, tree.len())
            }
            _ => panic!("Expected inner node"),
        }
    }

    /// Remove the key-value pair at `index` from this leaf node.
    ///
    /// Return an indication of the node's health (i.e. below half capacity).
    pub fn leaf_remove(&mut self, index: usize) -> Removed {
        match *self {
            NodeData::Leaf {
                ref mut size,
                ref mut keys,
                ref mut vals,
            } => {
                let sz = usize::from(*size);
                let keys = keys.borrow_mut();
                let vals = vals.borrow_mut();
                *size -= 1;
                slice_shift(&mut keys[index..sz], 1);
                slice_shift(&mut vals[index..sz], 1);
                Removed::new(index, sz - 1, keys.len())
            }
            _ => panic!("Expected leaf node"),
        }
    }

    /// Balance this node with its right sibling.
    ///
    /// It is assumed that the current node has underflowed. Look at the right sibling node and do
    /// one of two things:
    ///
    /// 1. Move all entries to the right node, leaving this node empty, or
    /// 2. Distribute entries evenly between the two nodes.
    ///
    /// In the first case, `None` is returned. In the second case, the new critical key for the
    /// right sibling node is returned.
    pub fn balance(&mut self, crit_key: F::Key, rhs: &mut NodeData<F>) -> Option<F::Key> {
        match (self, rhs) {
            (&mut NodeData::Inner {
                 size: ref mut l_size,
                 keys: ref mut l_keys,
                 tree: ref mut l_tree,
             },
             &mut NodeData::Inner {
                 size: ref mut r_size,
                 keys: ref mut r_keys,
                 tree: ref mut r_tree,
             }) => {
                let l_ents = usize::from(*l_size) + 1;
                let r_ents = usize::from(*r_size) + 1;
                let ents = l_ents + r_ents;

                if ents <= r_tree.len() {
                    // All entries will fit in the RHS node.
                    // We'll leave the LHS node empty, but first use it as a scratch space.
                    *l_size = 0;
                    // Insert `crit_key` between the two nodes.
                    l_keys[l_ents - 1] = crit_key;
                    l_keys[l_ents..ents - 1].copy_from_slice(&r_keys[0..r_ents - 1]);
                    r_keys[0..ents - 1].copy_from_slice(&l_keys[0..ents - 1]);
                    l_tree[l_ents..ents].copy_from_slice(&r_tree[0..r_ents]);
                    r_tree[0..ents].copy_from_slice(&l_tree[0..ents]);
                    *r_size = (ents - 1) as u8;
                    None
                } else {
                    // The entries don't all fit in one node. Distribute some from RHS -> LHS.
                    // Split evenly with a bias to putting one entry in LHS.
                    let r_goal = ents / 2;
                    let l_goal = ents - r_goal;
                    debug_assert!(l_goal > l_ents, "Node must be underflowed");

                    l_keys[l_ents - 1] = crit_key;
                    l_keys[l_ents..l_goal - 1].copy_from_slice(&r_keys[0..l_goal - 1 - l_ents]);
                    l_tree[l_ents..l_goal].copy_from_slice(&r_tree[0..l_goal - l_ents]);
                    *l_size = (l_goal - 1) as u8;

                    let new_crit = r_keys[r_ents - r_goal - 1];
                    slice_shift(&mut r_keys[0..r_ents - 1], r_ents - r_goal);
                    slice_shift(&mut r_tree[0..r_ents], r_ents - r_goal);
                    *r_size = (r_goal - 1) as u8;

                    Some(new_crit)
                }
            }
            (&mut NodeData::Leaf {
                 size: ref mut l_size,
                 keys: ref mut l_keys,
                 vals: ref mut l_vals,
             },
             &mut NodeData::Leaf {
                 size: ref mut r_size,
                 keys: ref mut r_keys,
                 vals: ref mut r_vals,
             }) => {
                let l_ents = usize::from(*l_size);
                let l_keys = l_keys.borrow_mut();
                let l_vals = l_vals.borrow_mut();
                let r_ents = usize::from(*r_size);
                let r_keys = r_keys.borrow_mut();
                let r_vals = r_vals.borrow_mut();
                let ents = l_ents + r_ents;

                if ents <= r_vals.len() {
                    // We can fit all entries in the RHS node.
                    // We'll leave the LHS node empty, but first use it as a scratch space.
                    *l_size = 0;
                    l_keys[l_ents..ents].copy_from_slice(&r_keys[0..r_ents]);
                    r_keys[0..ents].copy_from_slice(&l_keys[0..ents]);
                    l_vals[l_ents..ents].copy_from_slice(&r_vals[0..r_ents]);
                    r_vals[0..ents].copy_from_slice(&l_vals[0..ents]);
                    *r_size = ents as u8;
                    None
                } else {
                    // The entries don't all fit in one node. Distribute some from RHS -> LHS.
                    // Split evenly with a bias to putting one entry in LHS.
                    let r_goal = ents / 2;
                    let l_goal = ents - r_goal;
                    debug_assert!(l_goal > l_ents, "Node must be underflowed");

                    l_keys[l_ents..l_goal].copy_from_slice(&r_keys[0..l_goal - l_ents]);
                    l_vals[l_ents..l_goal].copy_from_slice(&r_vals[0..l_goal - l_ents]);
                    *l_size = l_goal as u8;

                    slice_shift(&mut r_keys[0..r_ents], r_ents - r_goal);
                    slice_shift(&mut r_vals[0..r_ents], r_ents - r_goal);
                    *r_size = r_goal as u8;

                    Some(r_keys[0])
                }
            }
            _ => panic!("Mismatched nodes"),
        }
    }
}

/// Find the right split position for halving a full node with `len` entries to recover from a
/// failed insertion at `ins`.
///
/// If `len` is even, we should split straight down the middle regardless of `len`.
///
/// If `len` is odd, we should split the node such that the two halves are the same size after the
/// insertion is retried.
fn split_pos(len: usize, ins: usize) -> usize {
    // Anticipate `len` being a compile time constant, so this all folds away when `len` is even.
    if ins <= len / 2 {
        len / 2
    } else {
        (len + 1) / 2
    }
}

/// The result of splitting off the second half of a node.
pub(super) struct SplitOff<F: Forest> {
    /// The number of entries left in the original node which becomes the left-hand-side of the
    /// pair. This is the number of outgoing node edges for an inner node, and the number of
    /// key-value pairs for a leaf node.
    pub lhs_entries: usize,

    /// The number of entries in the new RHS node.
    pub rhs_entries: usize,

    /// The critical key separating the LHS and RHS nodes. All keys in the LHS sub-tree are less
    /// than the critical key, and all entries in the RHS sub-tree are greater or equal to the
    /// critical key.
    pub crit_key: F::Key,

    /// The RHS node data containing the elements that were removed from the original node (now the
    /// LHS).
    pub rhs_data: NodeData<F>,
}

/// The result of removing an entry from a node.
#[derive(Clone, Copy, Debug, PartialEq, Eq)]
pub(super) enum Removed {
    /// An entry was removed, and the node is still in good shape.
    Healthy,

    /// The node is in good shape after removing the rightmost element.
    Rightmost,

    /// The node has too few entries now, and it should be balanced with a sibling node.
    Underflow,

    /// The last entry was removed. For an inner node, this means that the `keys` array is empty
    /// and there is just a single sub-tree left.
    Empty,
}

impl Removed {
    /// Create a `Removed` status from a size and capacity.
    fn new(removed: usize, new_size: usize, capacity: usize) -> Removed {
        if 2 * new_size >= capacity {
            if removed == new_size {
                Removed::Rightmost
            } else {
                Removed::Healthy
            }
        } else if new_size > 0 {
            Removed::Underflow
        } else {
            Removed::Empty
        }
    }
}

// Display ": value" or nothing at all for `()`.
pub(super) trait ValDisp {
    fn valfmt(&self, f: &mut fmt::Formatter) -> fmt::Result;
}

impl ValDisp for SetValue {
    fn valfmt(&self, _: &mut fmt::Formatter) -> fmt::Result {
        Ok(())
    }
}

impl<T: fmt::Display> ValDisp for T {
    fn valfmt(&self, f: &mut fmt::Formatter) -> fmt::Result {
        write!(f, ":{}", self)
    }
}

impl<F> fmt::Display for NodeData<F>
where
    F: Forest,
    F::Key: fmt::Display,
    F::Value: ValDisp,
{
    fn fmt(&self, f: &mut fmt::Formatter) -> fmt::Result {
        match *self {
            NodeData::Inner { size, keys, tree } => {
                write!(f, "[ {}", tree[0])?;
                for i in 0..usize::from(size) {
                    write!(f, " {} {}", keys[i], tree[i + 1])?;
                }
                write!(f, " ]")
            }
            NodeData::Leaf { size, keys, vals } => {
                let keys = keys.borrow();
                let vals = vals.borrow();
                write!(f, "[")?;
                for i in 0..usize::from(size) {
                    write!(f, " {}", keys[i])?;
                    vals[i].valfmt(f)?;
                }
                write!(f, " ]")
            }
            NodeData::Free { next: Some(n) } => write!(f, "[ free -> {} ]", n),
            NodeData::Free { next: None } => write!(f, "[ free ]"),
        }
    }
}

#[cfg(test)]
mod test {
<<<<<<< HEAD
    use std::mem;
    use std::string::ToString;
=======
>>>>>>> 64fe1f17
    use super::*;
    use std::mem;
    use std::string::ToString;

    // Forest impl for a set implementation.
    struct TF();

    impl Forest for TF {
        type Key = char;
        type Value = SetValue;
        type LeafKeys = [char; 15];
        type LeafValues = [SetValue; 15];
        type Comparator = ();

        fn splat_key(key: Self::Key) -> Self::LeafKeys {
            [key; 15]
        }

        fn splat_value(value: Self::Value) -> Self::LeafValues {
            [value; 15]
        }
    }

    #[test]
    fn inner() {
        let n1 = Node(1);
        let n2 = Node(2);
        let n3 = Node(3);
        let n4 = Node(4);
        let mut inner = NodeData::<TF>::inner(n1, 'c', n4);
        assert_eq!(mem::size_of_val(&inner), 64);
        assert_eq!(inner.to_string(), "[ node1 c node4 ]");

        assert!(inner.try_inner_insert(0, 'a', n2));
        assert_eq!(inner.to_string(), "[ node1 a node2 c node4 ]");

        assert!(inner.try_inner_insert(1, 'b', n3));
        assert_eq!(inner.to_string(), "[ node1 a node2 b node3 c node4 ]");

        for i in 3..7 {
            assert!(inner.try_inner_insert(
                usize::from(i),
                ('a' as u8 + i) as char,
                Node(i as u32 + 2),
            ));
        }
        assert_eq!(
            inner.to_string(),
            "[ node1 a node2 b node3 c node4 d node5 e node6 f node7 g node8 ]"
        );

        // Now the node is full and insertion should fail anywhere.
        assert!(!inner.try_inner_insert(0, 'x', n3));
        assert!(!inner.try_inner_insert(4, 'x', n3));
        assert!(!inner.try_inner_insert(7, 'x', n3));

        // Splitting should be independent of the hint because we have an even number of node
        // references.
        let saved = inner.clone();
        let sp = inner.split(1);
        assert_eq!(sp.lhs_entries, 4);
        assert_eq!(sp.rhs_entries, 4);
        assert_eq!(sp.crit_key, 'd');
        // The critical key is not present in either of the resulting nodes.
        assert_eq!(inner.to_string(), "[ node1 a node2 b node3 c node4 ]");
        assert_eq!(sp.rhs_data.to_string(), "[ node5 e node6 f node7 g node8 ]");

        assert_eq!(inner.inner_remove(0), Removed::Underflow);
        assert_eq!(inner.to_string(), "[ node2 b node3 c node4 ]");

        assert_eq!(inner.inner_remove(1), Removed::Underflow);
        assert_eq!(inner.to_string(), "[ node2 c node4 ]");

        assert_eq!(inner.inner_remove(1), Removed::Underflow);
        assert_eq!(inner.to_string(), "[ node2 ]");

        assert_eq!(inner.inner_remove(0), Removed::Empty);

        inner = saved;
        let sp = inner.split(6);
        assert_eq!(sp.lhs_entries, 4);
        assert_eq!(sp.rhs_entries, 4);
        assert_eq!(sp.crit_key, 'd');
        assert_eq!(inner.to_string(), "[ node1 a node2 b node3 c node4 ]");
        assert_eq!(sp.rhs_data.to_string(), "[ node5 e node6 f node7 g node8 ]");
    }

    #[test]
    fn leaf() {
        let mut leaf = NodeData::<TF>::leaf('d', SetValue());
        assert_eq!(leaf.to_string(), "[ d ]");

        assert!(leaf.try_leaf_insert(0, 'a', SetValue()));
        assert_eq!(leaf.to_string(), "[ a d ]");
        assert!(leaf.try_leaf_insert(1, 'b', SetValue()));
        assert!(leaf.try_leaf_insert(2, 'c', SetValue()));
        assert_eq!(leaf.to_string(), "[ a b c d ]");
        for i in 4..15 {
            assert!(leaf.try_leaf_insert(
                usize::from(i),
                ('a' as u8 + i) as char,
                SetValue(),
            ));
        }
        assert_eq!(leaf.to_string(), "[ a b c d e f g h i j k l m n o ]");

        // Now the node is full and insertion should fail anywhere.
        assert!(!leaf.try_leaf_insert(0, 'x', SetValue()));
        assert!(!leaf.try_leaf_insert(8, 'x', SetValue()));
        assert!(!leaf.try_leaf_insert(15, 'x', SetValue()));

        // The index given to `split` is not the split position, it's a hint for balancing the node.
        let saved = leaf.clone();
        let sp = leaf.split(12);
        assert_eq!(sp.lhs_entries, 8);
        assert_eq!(sp.rhs_entries, 7);
        assert_eq!(sp.crit_key, 'i');
        assert_eq!(leaf.to_string(), "[ a b c d e f g h ]");
        assert_eq!(sp.rhs_data.to_string(), "[ i j k l m n o ]");

        assert!(leaf.try_leaf_insert(8, 'i', SetValue()));
        assert_eq!(leaf.leaf_remove(2), Removed::Healthy);
        assert_eq!(leaf.to_string(), "[ a b d e f g h i ]");
        assert_eq!(leaf.leaf_remove(7), Removed::Underflow);
        assert_eq!(leaf.to_string(), "[ a b d e f g h ]");

        leaf = saved;
        let sp = leaf.split(7);
        assert_eq!(sp.lhs_entries, 7);
        assert_eq!(sp.rhs_entries, 8);
        assert_eq!(sp.crit_key, 'h');
        assert_eq!(leaf.to_string(), "[ a b c d e f g ]");
        assert_eq!(sp.rhs_data.to_string(), "[ h i j k l m n o ]");
    }

    #[test]
    fn optimal_split_pos() {
        // An even split is easy.
        assert_eq!(split_pos(8, 0), 4);
        assert_eq!(split_pos(8, 8), 4);

        // Easy cases for odd splits.
        assert_eq!(split_pos(7, 0), 3);
        assert_eq!(split_pos(7, 7), 4);

        // If the insertion point is the same as the split position, we
        // will append to the lhs node.
        assert_eq!(split_pos(7, 3), 3);
        assert_eq!(split_pos(7, 4), 4);
    }

    #[test]
    fn inner_balance() {
        let n1 = Node(1);
        let n2 = Node(2);
        let n3 = Node(3);
        let mut lhs = NodeData::<TF>::inner(n1, 'a', n2);
        assert!(lhs.try_inner_insert(1, 'b', n3));
        assert_eq!(lhs.to_string(), "[ node1 a node2 b node3 ]");

        let n11 = Node(11);
        let n12 = Node(12);
        let mut rhs = NodeData::<TF>::inner(n11, 'p', n12);

        for i in 1..4 {
            assert!(rhs.try_inner_insert(
                usize::from(i),
                ('p' as u8 + i) as char,
                Node(i as u32 + 12),
            ));
        }
        assert_eq!(
            rhs.to_string(),
            "[ node11 p node12 q node13 r node14 s node15 ]"
        );

        // 3+5 elements fit in RHS.
        assert_eq!(lhs.balance('o', &mut rhs), None);
        assert_eq!(
            rhs.to_string(),
            "[ node1 a node2 b node3 o node11 p node12 q node13 r node14 s node15 ]"
        );

        // 2+8 elements are redistributed.
        lhs = NodeData::<TF>::inner(Node(20), 'x', Node(21));
        assert_eq!(lhs.balance('y', &mut rhs), Some('o'));
        assert_eq!(
            lhs.to_string(),
            "[ node20 x node21 y node1 a node2 b node3 ]"
        );
        assert_eq!(
            rhs.to_string(),
            "[ node11 p node12 q node13 r node14 s node15 ]"
        );
    }

    #[test]
    fn leaf_balance() {
        let mut lhs = NodeData::<TF>::leaf('a', SetValue());
        for i in 1..6 {
            assert!(lhs.try_leaf_insert(
                usize::from(i),
                ('a' as u8 + i) as char,
                SetValue(),
            ));
        }
        assert_eq!(lhs.to_string(), "[ a b c d e f ]");

        let mut rhs = NodeData::<TF>::leaf('0', SetValue());
        for i in 1..8 {
            assert!(rhs.try_leaf_insert(
                usize::from(i),
                ('0' as u8 + i) as char,
                SetValue(),
            ));
        }
        assert_eq!(rhs.to_string(), "[ 0 1 2 3 4 5 6 7 ]");

        // 6+8 elements all fits in rhs.
        assert_eq!(lhs.balance('0', &mut rhs), None);
        assert_eq!(rhs.to_string(), "[ a b c d e f 0 1 2 3 4 5 6 7 ]");

        assert!(lhs.try_leaf_insert(0, 'x', SetValue()));
        assert!(lhs.try_leaf_insert(1, 'y', SetValue()));
        assert!(lhs.try_leaf_insert(2, 'z', SetValue()));
        assert_eq!(lhs.to_string(), "[ x y z ]");

        // 3+14 elements need redistribution.
        assert_eq!(lhs.balance('a', &mut rhs), Some('0'));
        assert_eq!(lhs.to_string(), "[ x y z a b c d e f ]");
        assert_eq!(rhs.to_string(), "[ 0 1 2 3 4 5 6 7 ]");
    }
}<|MERGE_RESOLUTION|>--- conflicted
+++ resolved
@@ -579,11 +579,6 @@
 
 #[cfg(test)]
 mod test {
-<<<<<<< HEAD
-    use std::mem;
-    use std::string::ToString;
-=======
->>>>>>> 64fe1f17
     use super::*;
     use std::mem;
     use std::string::ToString;
