--- conflicted
+++ resolved
@@ -341,10 +341,6 @@
     use super::*;
     use ir::Function;
     use ir::types;
-<<<<<<< HEAD
-    use super::*;
-=======
->>>>>>> 64fe1f17
     use std::string::ToString;
 
     #[test]
